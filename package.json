--- conflicted
+++ resolved
@@ -5,17 +5,14 @@
         "build": "./node_modules/esbuild/bin/esbuild --minify --bundle --platform=node --format=esm --outfile=function-out.js --log-level=silent --target=es2020"
     },
     "devDependencies": {
-<<<<<<< HEAD
         "esbuild": "^0.19.2"
     },
     "dependencies": {
         "yargs": "^17.7.2"
-=======
         "@inquirer/prompts": "^3.2.0",
         "chalk": "^5.3.0",
         "commander": "^11.1.0",
         "esbuild": "^0.19.2",
         "dotenv": "^16.3.1"
->>>>>>> 7826f58b
     }
 }