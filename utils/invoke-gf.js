import request from './https/request.js';
import dotenv from 'dotenv';
dotenv.config();

<<<<<<< HEAD
const invokeGliaFunction = async (bearer, invocationUri, data) => {
    const result = await request(`https://api.glia.com${invocationUri}`, {
=======
const invokeGliaFunction = async (invocationUri, payload) => {
    const result = await request(`${process.env.GLIA_API_URL}/${invocationUri}`, {
>>>>>>> 121203e3
        method: 'POST',
        headers: {
            'Accept': 'application/vnd.salemove.v1+json',
            'Content-Type': 'application/json',
            'Authorization': `Bearer ${process.env.GLIA_BEARER_TOKEN}`
        },
<<<<<<< HEAD
        timeout: 50000, // in ms
    },
    data
    )
    console.log(result)
    return JSON.parse(result)
};

export default invokeGliaFunction;

// invokeGliaFunction(
//     process.env.GLIA_KEY_ID,
//     process.env.GLIA_KEY_SECRET,
//     '' // latest version
// )
=======
        timeout: 5000, // in ms
    }, payload)
    
    return JSON.parse(result)
};


export default invokeGliaFunction;
>>>>>>> 121203e3
<|MERGE_RESOLUTION|>--- conflicted
+++ resolved
@@ -2,36 +2,14 @@
 import dotenv from 'dotenv';
 dotenv.config();
 
-<<<<<<< HEAD
-const invokeGliaFunction = async (bearer, invocationUri, data) => {
-    const result = await request(`https://api.glia.com${invocationUri}`, {
-=======
 const invokeGliaFunction = async (invocationUri, payload) => {
     const result = await request(`${process.env.GLIA_API_URL}/${invocationUri}`, {
->>>>>>> 121203e3
         method: 'POST',
         headers: {
             'Accept': 'application/vnd.salemove.v1+json',
             'Content-Type': 'application/json',
             'Authorization': `Bearer ${process.env.GLIA_BEARER_TOKEN}`
         },
-<<<<<<< HEAD
-        timeout: 50000, // in ms
-    },
-    data
-    )
-    console.log(result)
-    return JSON.parse(result)
-};
-
-export default invokeGliaFunction;
-
-// invokeGliaFunction(
-//     process.env.GLIA_KEY_ID,
-//     process.env.GLIA_KEY_SECRET,
-//     '' // latest version
-// )
-=======
         timeout: 5000, // in ms
     }, payload)
     
@@ -39,5 +17,4 @@
 };
 
 
-export default invokeGliaFunction;
->>>>>>> 121203e3
+export default invokeGliaFunction;