--- conflicted
+++ resolved
@@ -1,34 +1,16 @@
 import request from './https/request.js';
 
-<<<<<<< HEAD
-const fetchGfLogs = async (bearer, requestUrl, existingLogs) => {
-    const logs = existingLogs || [];
-    const result = await request(requestUrl, {
-=======
 const fetchGfLogs = async (functionId) => {
     const result = await request(`${process.env.GLIA_API_URL}/functions/${functionId}/logs`, {
->>>>>>> 7826f58b
         method: 'GET',
         headers: {
             'Accept': 'application/vnd.salemove.v1+json',
             'Content-Type': 'application/json',
             'Authorization': `Bearer ${process.env.GLIA_BEARER_TOKEN}`
         },
-        timeout: 90000, // in ms
+        timeout: 9000, // in ms
     })
-    const parsed = JSON.parse(result)
-    parsed.logs.forEach(log => logs.push(log))
-    if (parsed.next_page != null) {
-        console.log(parsed.next_page)
-        await fetchGfLogs(bearer, parsed.next_page, logs)
-    }
-    return logs.sort(function(x, y){
-        return x.timestamp - y.timestamp;
-    })
-<<<<<<< HEAD
-=======
     return JSON.parse(result)
->>>>>>> 7826f58b
 };
 
 export default fetchGfLogs