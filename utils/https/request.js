--- conflicted
+++ resolved
@@ -4,15 +4,6 @@
 
   return new Promise((resolve, reject) => {
     const req = https.request(url, options, (res) => {
-<<<<<<< HEAD
-      if (res.statusCode < 200 || res.statusCode > 299) {
-        console.log(`this request failed: ${url} ${JSON.stringify(options)} ${JSON.stringify(data)}`)
-        console.log('Error message: ', res.statusMessage)
-        return reject(new Error(`HTTP status code ${res.statusCode}`))
-      }
-
-=======
->>>>>>> 121203e3
       const body = []
       res.on('data', (chunk) => body.push(chunk))
       res.on('end', () => {
